"""
  __init__.py

  State Estimation and Analysis for PYthon

    Module for working with oceanographic data and models

  Copyright (c)2010--2025 University of Hawaii under the MIT-License.

  Requires the following packages: joblib, rich, cartopy, numpy_groupies

  Import classes include:

  - :class:`~seapy.environ.opt`
  - :class:`~seapy.tidal_energy.energetics`

  Imported functions include:

  - :func:`~seapy.lib.adddim`
  - :func:`~seapy.lib.chunker`
  - :func:`~seapy.lib.convolve_mask`
  - :func:`~seapy.lib.day2date`
  - :func:`~seapy.lib.date2day`
  - :func:`~seapy.lib.earth_angle`
  - :func:`~seapy.lib.earth_distance`
  - :func:`~seapy.lib.flatten`
  - :func:`~seapy.lib.list_files`
  - :func:`~seapy.lib.netcdf`
  - :func:`~seapy.lib.rotate`
  - :func:`~seapy.lib.today2day`
  - :func:`~seapy.lib.unique_rows`
  - :func:`~seapy.lib.vecfind`
  - :func:`~seapy.mapping.map`
  - :func:`~seapy.mapping.hawaii`
  - :func:`~seapy.oa.oasurf`
  - :func:`~seapy.oa.oavol`
  - :func:`~seapy.river.get_river_transport`
  - :func:`~seapy.river.get_turbidity`
  - :func:`~seapy.tidal_energy.tidal_energy`

"""

from .lib import *
from . import roms
from . import model
from . import qserver
from . import filt
from . import plot
from . import seawater
from . import river
from . import tide
from .tidal_energy import tidal_energy
from .environ import opt
from .mapping import map, hawaii
from .oa import *

<<<<<<< HEAD
__version__ = "1.1.9"
=======
__version__ = "1.2"
>>>>>>> 3a3caf86
<|MERGE_RESOLUTION|>--- conflicted
+++ resolved
@@ -54,8 +54,4 @@
 from .mapping import map, hawaii
 from .oa import *
 
-<<<<<<< HEAD
-__version__ = "1.1.9"
-=======
-__version__ = "1.2"
->>>>>>> 3a3caf86
+__version__ = "1.2"