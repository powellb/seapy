netcdf zlevel {
dimensions:
	lat = 192 ;
	lon = 382 ;
	depth = 40 ;
	time = UNLIMITED ; // (0 currently)
variables:
	float lat(lat, lon) ;
		lat:long_name = "Latitude" ;
        lat:units = "degrees_north";
	float lon(lat, lon) ;
		lon:long_name = "Longitude" ;
        lon:units = "degrees_east";
	float depth(depth) ;
		depth:long_name = "Z-Level Depth" ;
        depth:units = "meter" ;
        depth:positive = "down" ;
    short mask(lat, lon) ;
        mask:long_name = "field mask" ;
        mask:value = "0-land, 1-water" ;
	float time(time) ;
		time:long_name = "time since initialization" ;
		time:units = "hours since 1940-01-01 00:00:00" ;
	float zeta(time, lat, lon) ;
		zeta:long_name = "free-surface" ;
		zeta:units = "meter" ;
<<<<<<< HEAD
        zeta:missing_value = 9.99E10 ;
	float u(time, depth, lat, lon) ;
		u:long_name = "u-momentum component" ;
		u:units = "meter second-1" ;
=======
        zeta:coordinates = "lon lat" ;
    zeta:missing_value = 9.99E10 ;
	float u(time, depth, lat, lon) ;
		u:long_name = "u-momentum component" ;
		u:units = "meter second-1" ;
        u:coordinates = "lon lat" ;
>>>>>>> 2256028a
        u:missing_value = 9.99E10 ;
	float v(time, depth, lat, lon) ;
		v:long_name = "v-momentum component" ;
		v:units = "meter second-1" ;
<<<<<<< HEAD
=======
        v:coordinates = "lon lat" ;
>>>>>>> 2256028a
        v:missing_value = 9.99E10 ;
	float temp(time, depth, lat, lon) ;
		temp:long_name = "potential temperature" ;
		temp:units = "Celsius" ;
<<<<<<< HEAD
        temp:missing_value = 9.99E10 ;
	float salt(time, depth, lat, lon) ;
		salt:long_name = "salinity" ;
		temp:units = "ppt" ;
        salt:missing_value = 9.99E10 ;
=======
        temp:coordinates = "lon lat" ;
        temp:missing_value = 9.99E10 ;
	float salt(time, depth, lat, lon) ;
		salt:long_name = "salinity" ;
        salt:missing_value = 9.99E10 ;
        salt:coordinates = "lon lat" ;
>>>>>>> 2256028a

// global attributes:
		:title = "Z Grid File" ;
}<|MERGE_RESOLUTION|>--- conflicted
+++ resolved
@@ -7,62 +7,44 @@
 variables:
 	float lat(lat, lon) ;
 		lat:long_name = "Latitude" ;
-        lat:units = "degrees_north";
+    lat:units = "degrees_north";
 	float lon(lat, lon) ;
 		lon:long_name = "Longitude" ;
-        lon:units = "degrees_east";
+    lon:units = "degrees_east";
 	float depth(depth) ;
 		depth:long_name = "Z-Level Depth" ;
-        depth:units = "meter" ;
-        depth:positive = "down" ;
-    short mask(lat, lon) ;
-        mask:long_name = "field mask" ;
-        mask:value = "0-land, 1-water" ;
+    depth:units = "meter" ;
+    depth:positive = "down" ;
+  short mask(lat, lon) ;
+    mask:long_name = "field mask" ;
+    mask:value = "0-land, 1-water" ;
 	float time(time) ;
 		time:long_name = "time since initialization" ;
 		time:units = "hours since 1940-01-01 00:00:00" ;
 	float zeta(time, lat, lon) ;
 		zeta:long_name = "free-surface" ;
 		zeta:units = "meter" ;
-<<<<<<< HEAD
-        zeta:missing_value = 9.99E10 ;
-	float u(time, depth, lat, lon) ;
-		u:long_name = "u-momentum component" ;
-		u:units = "meter second-1" ;
-=======
-        zeta:coordinates = "lon lat" ;
+    zeta:coordinates = "lon lat" ;
     zeta:missing_value = 9.99E10 ;
 	float u(time, depth, lat, lon) ;
 		u:long_name = "u-momentum component" ;
 		u:units = "meter second-1" ;
-        u:coordinates = "lon lat" ;
->>>>>>> 2256028a
-        u:missing_value = 9.99E10 ;
+    u:coordinates = "lon lat" ;
+    u:missing_value = 9.99E10 ;
 	float v(time, depth, lat, lon) ;
 		v:long_name = "v-momentum component" ;
 		v:units = "meter second-1" ;
-<<<<<<< HEAD
-=======
-        v:coordinates = "lon lat" ;
->>>>>>> 2256028a
-        v:missing_value = 9.99E10 ;
+    v:coordinates = "lon lat" ;
+    v:missing_value = 9.99E10 ;
 	float temp(time, depth, lat, lon) ;
 		temp:long_name = "potential temperature" ;
 		temp:units = "Celsius" ;
-<<<<<<< HEAD
-        temp:missing_value = 9.99E10 ;
+    temp:coordinates = "lon lat" ;
+    temp:missing_value = 9.99E10 ;
 	float salt(time, depth, lat, lon) ;
 		salt:long_name = "salinity" ;
-		temp:units = "ppt" ;
-        salt:missing_value = 9.99E10 ;
-=======
-        temp:coordinates = "lon lat" ;
-        temp:missing_value = 9.99E10 ;
-	float salt(time, depth, lat, lon) ;
-		salt:long_name = "salinity" ;
-        salt:missing_value = 9.99E10 ;
-        salt:coordinates = "lon lat" ;
->>>>>>> 2256028a
+    salt:missing_value = 9.99E10 ;
+    salt:coordinates = "lon lat" ;
 
 // global attributes:
 		:title = "Z Grid File" ;
